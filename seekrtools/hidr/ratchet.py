"""
ratchet.py

Use the ratchet method to sample the multidimensional Voronoi
cells of a MMVT calculation in SEEKR.
"""

import os
import argparse
import glob
import math
from collections import defaultdict
import tempfile
import ast

import seekr2.modules.common_base as base
import seekr2.modules.mmvt_sim_openmm as mmvt_sim_openmm
import seekr2.run as run
import seekr2.modules.runner_openmm as runner_openmm

import seekrtools.hidr.hidr_base as hidr_base

MAX_COUNTER = 10000000

def uniform_select_from_list(mylist, count):
    if len(mylist) < count:
        return mylist
    interval = int(math.floor(len(mylist) / count))
    saving_indices = range(0, len(mylist), interval)[:count]
    saving_state_files = []
    for saving_index in saving_indices:
        saving_filename = mylist[saving_index]
        saving_state_files.append(saving_filename)
    assert len(saving_state_files) == count, \
        "len(saving_state_files): {}, count: {}".format(
            len(saving_state_files), count)
    return saving_state_files

def get_state_glob_all_boundaries(model, anchor):
    state_glob = os.path.join(
        model.anchor_rootdir, anchor.directory, 
        anchor.production_directory, 
        runner_openmm.SAVE_STATE_DIRECTORY, 
        runner_openmm.SAVE_STATE_PREFIX+"*")
    return state_glob
    
def get_state_glob_certain_boundary(model, anchor, alias_index):
    state_glob = os.path.join(
        model.anchor_rootdir, anchor.directory, 
        anchor.production_directory, 
        runner_openmm.SAVE_STATE_DIRECTORY, 
        runner_openmm.SAVE_STATE_PREFIX+"_*_{}".format(alias_index))
    return state_glob

def get_min_state_count(model, anchor):
    state_glob = get_state_glob_all_boundaries(model, anchor)
    min_state_count = runner_openmm.min_number_of_states_per_boundary(
        state_glob, anchor)
    return min_state_count
    
def get_state_files_in_anchor_by_adj(model, anchor, alias_index):
    state_glob = get_state_glob_certain_boundary(
        model, anchor, alias_index)
    state_files_for_adj_anchor = glob.glob(state_glob)
    return state_files_for_adj_anchor

def delete_extra_state_files(model, anchor, max_states_per_boundary, 
                             states_per_anchor):
    for milestone in anchor.milestones:
        alias_index = milestone.alias_index
        boundary_state_files = get_state_files_in_anchor_by_adj(
            model, anchor, alias_index)
        saving_state_files = uniform_select_from_list(boundary_state_files, 
                                                  max_states_per_boundary)
        for deleting_state_file in boundary_state_files:
            if deleting_state_file in saving_state_files:
                continue
            #print("removing file:", deleting_state_file)
            assert len(saving_state_files) >= states_per_anchor, \
                "Too many files being deleted."
            os.remove(deleting_state_file)
        
    return

def extract_states_not_in_anchor(model, anchor_index, state_files):
    TOL = 1e-4
    anchor = model.anchors[anchor_index]
    for state_file in state_files:
        dummy_file = tempfile.NamedTemporaryFile()
        sim_openmm_obj = mmvt_sim_openmm.create_sim_openmm(
            model, anchor, dummy_file.name,
            load_state_file=state_file)
        context = sim_openmm_obj.simulation.context
        for cv in model.collective_variables:
            for milestone in anchor.milestones:
                if milestone.cv_index == cv.index:
                    in_boundary = cv.check_openmm_context_within_boundary(
<<<<<<< HEAD
                        context, milestone.variables, tolerance=TOL)
=======
                        context, milestone.variables, tolerance=0.000001)
>>>>>>> 915ab566
                    if not in_boundary:
                        error_msg = "State file {} not in boundary of anchor {}".format(state_file, anchor_index)
                        raise Exception(error_msg)
    
    return state_files

def make_states_dict_one_anchor(model, anchor):
    states_dict = {}
    for milestone in anchor.milestones:
        state_files_for_adj_anchor = get_state_files_in_anchor_by_adj(
            model, anchor, milestone.alias_index)
        state_files_for_adj_anchor = extract_states_not_in_anchor(
            model, milestone.neighbor_anchor_index, state_files_for_adj_anchor)
        states_dict[milestone.neighbor_anchor_index] = state_files_for_adj_anchor
    
    return states_dict

def make_states_dict_all_anchors(model):
    states_dict = defaultdict(list)
    for alpha, anchor in enumerate(model.anchors):
        this_anchor_states_dict = make_states_dict_one_anchor(model, anchor)
        for anchor2 in this_anchor_states_dict:
            states_dict[anchor2] += this_anchor_states_dict[anchor2]
    
    return states_dict

def obtain_required_states(model):
    """
    Required states include the bound anchor(s), as well as anchors adjacent to
    bulk, and named anchors.
    """
    required_states = set()
    for anchor in model.anchors:
        if anchor.endstate:
            required_states.add(anchor.index)
        
    return list(required_states)

def ratchet(model, cuda_device_index, pdb_files, states_per_anchor, 
            max_states_per_boundary, steps_per_iter, 
            minimum_timesteps_per_anchor=0, toy_coordinates=None, 
            force_overwrite=False, finish_on_endstates=False):
    """
    Use the ratchet method to move the system across the CV space.
    """
    complete_anchors = []
    incomplete_anchors = []
    required_states = obtain_required_states(model)
    if model.get_bulk_index() is None:
        reached_bulk_state = True
    else:
        reached_bulk_state = False
    # Initialize a defaultdict with force_overwrite as default value
    local_force_overwrite = defaultdict(lambda:force_overwrite)
    
    states_dict = {}
    assert states_per_anchor <= max_states_per_boundary, \
        "states_per_anchor cannot be more than max_states_per_boundary."
    if model.calculation_settings.restart_checkpoint_interval > steps_per_iter:
        model.calculation_settings.restart_checkpoint_interval = steps_per_iter
    
    first_anchors = []
    if model.using_toy():
        print("toy_coordinates:", toy_coordinates)
        for toy_coordinate in toy_coordinates:
            assert len(toy_coordinate) == 3
        first_anchor_index = hidr_base.assign_toy_coords_to_model(
            model, toy_coordinates)
        incomplete_anchors.append(first_anchor_index)
        first_anchors.append(first_anchor_index)
    else:
        for pdb_file in pdb_files:
            first_anchor_index = hidr_base.assign_pdb_file_to_model(
                model, pdb_file)
            incomplete_anchors.append(first_anchor_index)
            first_anchors.append(first_anchor_index)
    
    counter = 0
    # TODO: need a function to identify states existing before the simulation
    #  and to populate states_dict (or create a different dictionary of any
    #  existing states on this boundary)
    starting_states_dict = make_states_dict_all_anchors(model)
    anchor_counter = {}
    for alpha, anchor in enumerate(model.anchors):
        if force_overwrite:
            anchor_counter[alpha] = 0
            continue
        
        if alpha in starting_states_dict:
            starting_states_list = starting_states_dict[alpha]
        else:
            anchor_counter[alpha] = 0
            continue
                
        if len(starting_states_list) == 0:
            swarm_frame = None
            load_state_file = None
        elif states_per_anchor == 1:
            swarm_frame = None
            load_state_file = starting_states_list[0]
        else:
            swarm_frame = 0
            load_state_file = starting_states_list[0]
        currentStep = run.get_current_step_openmm(
            model, anchor, load_state_file_list=load_state_file, 
            swarm_frame=swarm_frame)
        anchor_counter[alpha] = currentStep // steps_per_iter
    
    anchors_to_run_sorted = sorted(required_states)
    
    ratchet_finished = False
    while not ratchet_finished:
        next_incomplete_anchors = set()
        for incomplete_anchor in incomplete_anchors:
            # TODO: find a way to enable some of the first_anchor states to run
            anchor = model.anchors[incomplete_anchor]
            if (incomplete_anchor in states_dict) and \
                    (not incomplete_anchor in first_anchors):
                all_state_for_anchor = states_dict[incomplete_anchor]
                states_to_run = uniform_select_from_list(all_state_for_anchor, 
                                                         states_per_anchor)
            else:
                states_to_run = None
            
            print("running anchor:", incomplete_anchor)
            total_simulation_length = steps_per_iter\
                *(anchor_counter[incomplete_anchor]+1)
            print("total_simulation_length:", total_simulation_length)
            print("steps_per_iter:", steps_per_iter)
            print("anchor_counter[incomplete_anchor]:", anchor_counter[incomplete_anchor])
            run.run(model, str(incomplete_anchor), save_state_file=True,
                    load_state_file=states_to_run,
                    force_overwrite=local_force_overwrite[incomplete_anchor], 
                    min_total_simulation_length=total_simulation_length, 
                    cuda_device_index=cuda_device_index)
            
            anchor_counter[incomplete_anchor] += 1
            if incomplete_anchor in anchors_to_run_sorted:
                anchors_to_run_sorted.remove(incomplete_anchor)
            
            # Make sure we don't force overwrite after the first time
            local_force_overwrite[incomplete_anchor] = False
            min_state_count = get_min_state_count(model, anchor)
            this_anchor_completed = False
            if minimum_timesteps_per_anchor > 0:
                if total_simulation_length >= minimum_timesteps_per_anchor:
                    this_anchor_completed = True
            else:
                if min_state_count >= states_per_anchor:
                    this_anchor_completed = True
            
            if this_anchor_completed:
                assert incomplete_anchor not in complete_anchors
                complete_anchors.append(incomplete_anchor)
            elif (incomplete_anchor not in complete_anchors):
                next_incomplete_anchors.add(incomplete_anchor)
            delete_extra_state_files(model, anchor, max_states_per_boundary, 
                states_per_anchor)
            this_anchor_states_dict = make_states_dict_one_anchor(model, anchor)
            states_dict.update(this_anchor_states_dict)
            
        for anchor2_index in states_dict:
            if len(states_dict[anchor2_index]) >= states_per_anchor \
                    and (anchor2_index not in complete_anchors) \
                    and (anchor2_index not in incomplete_anchors) \
                    and not model.anchors[anchor2_index].bulkstate:
                next_incomplete_anchors.add(anchor2_index)
            if model.anchors[anchor2_index].bulkstate:
                reached_bulk_state = True
                    
        incomplete_anchors = list(next_incomplete_anchors)
        
        if finish_on_endstates:
            if (len(anchors_to_run_sorted) == 0) and reached_bulk_state:
                ratchet_finished = True
        
        if len(incomplete_anchors) == 0:
            ratchet_finished = True
        
        counter += 1
        if counter == MAX_COUNTER:
            print("Max counter exceeded!")
            break
    
    print("next_incomplete_anchors:", next_incomplete_anchors)
    print("complete_anchors:", complete_anchors)
    print("incomplete_anchors:", incomplete_anchors)
    print("both:", complete_anchors+incomplete_anchors)
    print("counter:", counter)
        
    return

if __name__ == "__main__":
    argparser = argparse.ArgumentParser(description=__doc__)
    argparser.add_argument(
        "model_file", metavar="MODEL_FILE", type=str, 
        help="The name of model XML file for a SEEKR2 calculation. "\
        "One or more starting structures must be present in one or more of "\
        "the anchors.")
    argparser.add_argument(
        "-c", "--cuda_device_index", dest="cuda_device_index", default=None,
        help="modify which cuda_device_index to run the simulation on. For "\
        "example, the number 0 or 1 would suffice. To run on multiple GPU "\
        "indices, simply enter comma separated indices. Example: '0,1'. If a "\
        "value is not supplied, the value in the MODEL_FILE will be used by "\
        "default.", type=str)
    argparser.add_argument(
        "-p", "--pdb_files", dest="pdb_files", default=[], nargs="*", type=str,
        metavar="FILE1 FILE2 ...", help="One or more PDB files which will be "\
        "placed into the correct anchors. NOTE: the parameter/topology files "\
        "must already be assigned into an anchor for this to work.")
    argparser.add_argument(
        "-t", "--toy_coordinates", dest="toy_coordinates", default="[]", 
        metavar="[[x1, y1, z1], [x2, y2, z2], ...]", help="Enter the X, Y, Z "\
        "coordinates for toy system's starting position. It will be "\
        "automatically assigned to the correct anchor.")
    argparser.add_argument(
        "-f", "--force_overwrite", dest="force_overwrite", default=False,
        help="Toggle whether to overwrite existing simulation output files "\
        "within any anchor that might have existed in an old model that would "\
        "be overwritten by generating this new model. If not toggled, this "\
        "program will skip the stage instead of performing any such "\
        "overwrite.", action="store_true")
    argparser.add_argument(
        "-s", "--states_per_anchor", dest="states_per_anchor", default=1,
        type=int, help="The number of states that must be attained for "\
        "each anchor before ratchet can proceed to the next anchor.")
    argparser.add_argument(
        "-m", "--max_states_per_boundary", dest="max_states_per_boundary", 
        default=0, type=int,
        help="The maximum number of states to save per boundary to avoid "\
        "Running out of hard drive space. The default value of 0 indicates "\
        "That it is the same value as states_per_anchor.")
    argparser.add_argument(
        "-T", "--minimum_timesteps_per_anchor", 
        dest="minimum_timesteps_per_anchor", default=0,
        type=int, help="The number of steps to take, per anchor, before "\
        "an anchor is considered completed. A value of 0 indicates that "\
        "there is no minimum timesteps per anchor. Instead, an anchor is "\
        "assumed completed if all the boundaries have been hit.")
    argparser.add_argument(
        "-S", "--steps_per_iter", dest="steps_per_iter", default=1000,
        type=int, help="The number of steps to take per iteration. Default: "\
        "1000")
    argparser.add_argument(
        "-e", "--finish_on_endstates", dest="finish_on_endstates", 
        default=False, help="Toggle whether to end the ratchet simulation "\
        "once every end state is reached.", action="store_true")
    
    args = argparser.parse_args()
    args = vars(args)
    model_file = args["model_file"]
    cuda_device_index = args["cuda_device_index"]
    pdb_files = args["pdb_files"]
    toy_coordinates = ast.literal_eval(args["toy_coordinates"])
    force_overwrite = args["force_overwrite"]
    states_per_anchor = args["states_per_anchor"]
    max_states_per_boundary = args["max_states_per_boundary"]
    minimum_timesteps_per_anchor = args["minimum_timesteps_per_anchor"]
    steps_per_iter = args["steps_per_iter"]
    finish_on_endstates = args["finish_on_endstates"]
    if max_states_per_boundary == 0:
        max_states_per_boundary = states_per_anchor
    
    model = base.load_model(model_file)
    ratchet(model, cuda_device_index, pdb_files, states_per_anchor, 
            max_states_per_boundary, steps_per_iter, 
            minimum_timesteps_per_anchor, toy_coordinates, force_overwrite, 
            finish_on_endstates)<|MERGE_RESOLUTION|>--- conflicted
+++ resolved
@@ -83,7 +83,7 @@
     return
 
 def extract_states_not_in_anchor(model, anchor_index, state_files):
-    TOL = 1e-4
+    TOL = 1e-6
     anchor = model.anchors[anchor_index]
     for state_file in state_files:
         dummy_file = tempfile.NamedTemporaryFile()
@@ -95,11 +95,7 @@
             for milestone in anchor.milestones:
                 if milestone.cv_index == cv.index:
                     in_boundary = cv.check_openmm_context_within_boundary(
-<<<<<<< HEAD
                         context, milestone.variables, tolerance=TOL)
-=======
-                        context, milestone.variables, tolerance=0.000001)
->>>>>>> 915ab566
                     if not in_boundary:
                         error_msg = "State file {} not in boundary of anchor {}".format(state_file, anchor_index)
                         raise Exception(error_msg)
